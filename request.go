package sftp

import (
	"io"
	"os"
	"path"
	"path/filepath"
	"sync"
	"syscall"

	"github.com/pkg/errors"
)

// MaxFilelist is the max number of files to return in a readdir batch.
var MaxFilelist int64 = 100

// Request contains the data and state for the incoming service request.
type Request struct {
	// Get, Put, Setstat, Stat, Rename, Remove
	// Rmdir, Mkdir, List, Readlink, Symlink
	Method   string
	Filepath string
	Flags    uint32
	Attrs    []byte // convert to sub-struct
	Target   string // for renames and sym-links
	// packet data
	pkt_id  uint32
	packets chan packet_data
	// reader/writer/readdir from handlers
	stateLock *sync.RWMutex
	state     *state
}

type state struct {
	writerAt io.WriterAt
	readerAt io.ReaderAt
	listerAt ListerAt
	endofdir bool // in case handler doesn't use EOF on file list
	lsoffset int64
}

type packet_data struct {
	id     uint32
	data   []byte
	length uint32
	offset int64
}

// New Request initialized based on packet data
func requestFromPacket(pkt hasPath) Request {
	method := requestMethod(pkt)
	request := NewRequest(method, pkt.getPath())
	request.pkt_id = pkt.id()
	switch p := pkt.(type) {
	case *sshFxpSetstatPacket:
		request.Flags = p.Flags
		request.Attrs = p.Attrs.([]byte)
	case *sshFxpRenamePacket:
		request.Target = cleanPath(p.Newpath)
	case *sshFxpSymlinkPacket:
		request.Target = cleanPath(p.Linkpath)
	}
	return request
}

// NewRequest creates a new Request object.
func NewRequest(method, path string) Request {
<<<<<<< HEAD
	request := Request{Method: method, Filepath: cleanPath(path)}
=======
	request := Request{Method: method, Filepath: filepath.Clean(path)}
>>>>>>> 1a91f318
	request.packets = make(chan packet_data, SftpServerWorkerCount)
	request.state = &state{}
	request.stateLock = &sync.RWMutex{}
	return request
}

// Returns current offset for file list, and sets next offset
func (r Request) lsNext(offset int64) (current int64) {
	r.stateLock.RLock()
	defer r.stateLock.RUnlock()
	current = r.state.lsoffset
	r.state.lsoffset = r.state.lsoffset + offset
	return current
}

// manage file read/write state
func (r Request) setFileState(s interface{}) {
	r.stateLock.Lock()
	defer r.stateLock.Unlock()
	switch s := s.(type) {
	case io.WriterAt:
		r.state.writerAt = s
	case io.ReaderAt:
		r.state.readerAt = s
	case ListerAt:
		r.state.listerAt = s
	case int64:
		r.state.lsoffset = s
	}
}

func (r Request) getWriter() io.WriterAt {
	r.stateLock.RLock()
	defer r.stateLock.RUnlock()
	return r.state.writerAt
}

func (r Request) getReader() io.ReaderAt {
	r.stateLock.RLock()
	defer r.stateLock.RUnlock()
	return r.state.readerAt
}

func (r Request) getLister() ListerAt {
	r.stateLock.RLock()
	defer r.stateLock.RUnlock()
	return r.state.listerAt
}

// For backwards compatibility. The Handler didn't have batch handling at
// first, and just always assumed 1 batch. This preserves that behavior.
func (r Request) setEOD(eod bool) {
	r.stateLock.RLock()
	defer r.stateLock.RUnlock()
	r.state.endofdir = eod
}

func (r Request) getEOD() bool {
	r.stateLock.RLock()
	defer r.stateLock.RUnlock()
	return r.state.endofdir
}

// Close reader/writer if possible
func (r Request) close() {
	rd := r.getReader()
	if c, ok := rd.(io.Closer); ok {
		c.Close()
	}
	wt := r.getWriter()
	if c, ok := wt.(io.Closer); ok {
		c.Close()
	}
}

// push packet_data into fifo
func (r Request) pushPacket(pd packet_data) {
	r.packets <- pd
}

// pop packet_data into fifo
func (r *Request) popPacket() packet_data {
	return <-r.packets
}

// called from worker to handle packet/request
func (r Request) handle(handlers Handlers) (responsePacket, error) {
	var err error
	var rpkt responsePacket
	switch r.Method {
	case "Get":
		rpkt, err = fileget(handlers.FileGet, r)
	case "Put": // add "Append" to this to handle append only file writes
		rpkt, err = fileput(handlers.FilePut, r)
	case "Setstat", "Rename", "Rmdir", "Mkdir", "Symlink", "Remove":
		rpkt, err = filecmd(handlers.FileCmd, r)
	case "List", "Stat", "Readlink":
		rpkt, err = filelist(handlers.FileList, r)
	default:
		return rpkt, errors.Errorf("unexpected method: %s", r.Method)
	}
	return rpkt, err
}

// wrap FileReader handler
func fileget(h FileReader, r Request) (responsePacket, error) {
	var err error
	reader := r.getReader()
	if reader == nil {
		reader, err = h.Fileread(r)
		if err != nil {
			return nil, err
		}
		r.setFileState(reader)
	}

	pd := r.popPacket()
	data := make([]byte, clamp(pd.length, maxTxPacket))
	n, err := reader.ReadAt(data, pd.offset)
	// only return EOF erro if no data left to read
	if err != nil && (err != io.EOF || n == 0) {
		return nil, err
	}
	return &sshFxpDataPacket{
		ID:     pd.id,
		Length: uint32(n),
		Data:   data[:n],
	}, nil
}

// wrap FileWriter handler
func fileput(h FileWriter, r Request) (responsePacket, error) {
	var err error
	writer := r.getWriter()
	if writer == nil {
		writer, err = h.Filewrite(r)
		if err != nil {
			return nil, err
		}
		r.setFileState(writer)
	}

	pd := r.popPacket()
	_, err = writer.WriteAt(pd.data, pd.offset)
	if err != nil {
		return nil, err
	}
	return &sshFxpStatusPacket{
		ID: pd.id,
		StatusError: StatusError{
			Code: ssh_FX_OK,
		}}, nil
}

// wrap FileCmder handler
func filecmd(h FileCmder, r Request) (responsePacket, error) {
	err := h.Filecmd(r)
	if err != nil {
		return nil, err
	}
	return &sshFxpStatusPacket{
		ID: r.pkt_id,
		StatusError: StatusError{
			Code: ssh_FX_OK,
		}}, nil
}

// wrap FileLister handler
func filelist(h FileLister, r Request) (responsePacket, error) {
	var err error
	lister := r.getLister()
	if lister == nil {
		lister, err = h.Filelist(r)
		if err != nil {
			return nil, err
		}
		r.setFileState(lister)
	}

	offset := r.lsNext(MaxFilelist)
	finfo := make([]os.FileInfo, MaxFilelist)
	n, err := lister.ListAt(finfo, offset)
	// ignore EOF as we only return it when there are no results
	if err != nil && err != io.EOF {
		return nil, err
	}
	finfo = finfo[:n] // avoid need for nil tests below

	// no results
	if n == 0 {
		switch r.Method {
		case "List":
			return nil, io.EOF
		case "Stat", "Readlink":
			err = &os.PathError{Op: "readlink", Path: r.Filepath,
				Err: syscall.ENOENT}
			return nil, err
		}
	}

	switch r.Method {
	case "List":
		pd := r.popPacket()
		dirname := filepath.ToSlash(path.Base(r.Filepath))
		ret := &sshFxpNamePacket{ID: pd.id}

		for _, fi := range finfo {
			ret.NameAttrs = append(ret.NameAttrs, sshFxpNameAttr{
				Name:     fi.Name(),
				LongName: runLs(dirname, fi),
				Attrs:    []interface{}{fi},
			})
		}
		return ret, nil
	case "Stat":
		return &sshFxpStatResponse{
			ID:   r.pkt_id,
			info: finfo[0],
		}, nil
	case "Readlink":
		filename := finfo[0].Name()
		return &sshFxpNamePacket{
			ID: r.pkt_id,
			NameAttrs: []sshFxpNameAttr{{
				Name:     filename,
				LongName: filename,
				Attrs:    emptyFileStat,
			}},
		}, nil
	default:
		return nil, errors.Errorf("unexpected method: %s", r.Method)
	}
}

// file data for additional read/write packets
func (r *Request) update(p hasHandle) error {
	pd := packet_data{id: p.id()}
	switch p := p.(type) {
	case *sshFxpReadPacket:
		r.Method = "Get"
		pd.length = p.Len
		pd.offset = int64(p.Offset)
	case *sshFxpWritePacket:
		r.Method = "Put"
		pd.data = p.Data
		pd.length = p.Length
		pd.offset = int64(p.Offset)
	case *sshFxpReaddirPacket:
		r.Method = "List"
	default:
		return errors.Errorf("unexpected packet type %T", p)
	}
	r.pushPacket(pd)
	return nil
}

// init attributes of request object from packet data
func requestMethod(p hasPath) (method string) {
	switch p.(type) {
	case *sshFxpOpenPacket, *sshFxpOpendirPacket:
		method = "Open"
	case *sshFxpSetstatPacket:
		method = "Setstat"
	case *sshFxpRenamePacket:
		method = "Rename"
	case *sshFxpSymlinkPacket:
		method = "Symlink"
	case *sshFxpRemovePacket:
		method = "Remove"
	case *sshFxpStatPacket, *sshFxpLstatPacket:
		method = "Stat"
	case *sshFxpRmdirPacket:
		method = "Rmdir"
	case *sshFxpReadlinkPacket:
		method = "Readlink"
	case *sshFxpMkdirPacket:
		method = "Mkdir"
	}
	return method
}<|MERGE_RESOLUTION|>--- conflicted
+++ resolved
@@ -65,11 +65,7 @@
 
 // NewRequest creates a new Request object.
 func NewRequest(method, path string) Request {
-<<<<<<< HEAD
 	request := Request{Method: method, Filepath: cleanPath(path)}
-=======
-	request := Request{Method: method, Filepath: filepath.Clean(path)}
->>>>>>> 1a91f318
 	request.packets = make(chan packet_data, SftpServerWorkerCount)
 	request.state = &state{}
 	request.stateLock = &sync.RWMutex{}
